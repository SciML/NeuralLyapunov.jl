--- conflicted
+++ resolved
@@ -17,10 +17,7 @@
 Plots = "91a5bcdd-55d7-5caf-9e0b-520d859cae80"
 
 [compat]
-<<<<<<< HEAD
 Plots = "1"
-=======
 NLopt = "1"
 OptimizationOptimisers = "0.2"
-Lux = "0.5"
->>>>>>> 27724724
+Lux = "0.5"