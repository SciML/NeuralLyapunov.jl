name = "NeuralLyapunov"
uuid = "61252e1c-87f0-426a-93a7-3cdb1ed5a867"
authors = ["Nicholas Klugman <13633349+nicholaskl97@users.noreply.github.com>"]
version = "0.1.0"

[deps]
EvalMetrics = "251d5f9e-10c1-4699-ba24-e0ad168fa3e4"
ForwardDiff = "f6369f11-7733-5829-9624-2563aa707210"
JuMP = "4076af6c-e467-56ae-b986-b466b2749572"
LinearAlgebra = "37e2e46d-f89d-539d-b4ee-838fcccc9c8e"
LuxCore = "bb33d45b-7691-41d6-9220-0943567d0623"
ModelingToolkit = "961ee093-0014-501f-94e3-6117800e7a78"
NeuralPDE = "315f7962-48a3-4962-8226-d0f33b1235f0"
Optimization = "7f7a1694-90dd-40f0-9382-eb1efda571ba"
OrdinaryDiffEq = "1dea7af3-3e70-54e6-95c3-0bf5283fa5ed"
SciMLBase = "0bca4576-84f4-4d90-8ffe-ffa030f20462"
StableRNGs = "860ef19b-820b-49d6-a774-d7a799459cd3"

[compat]
ForwardDiff = "0.10"
JuMP = "1"
Lux = "1"
<<<<<<< HEAD
LuxCUDA = "0.3.3"
=======
LuxCore = "1.1.0"
>>>>>>> fd285a3d
ModelingToolkit = "9.51"
NLopt = "1"
NeuralPDE = "5.17"
Optimization = "3, 4"
SciMLBase = "2"
StableRNGs = "1.0.2"
julia = "1.11"

[extras]
Boltz = "4544d5e4-abc5-4dea-817f-29e4c205d9c8"
CSDP = "0a46da34-8e4b-519e-b418-48813639ff34"
ComponentArrays = "b0b7db55-cfe3-40fc-9ded-d10e2dbeff66"
Lux = "b2108857-7c20-44ae-9111-449ecde12c47"
LuxCUDA = "d0bbae9a-e099-4d5b-a835-1c6931763bda"
NLopt = "76087f3c-5699-56af-9a33-bf431cd00edd"
NeuralPDE = "315f7962-48a3-4962-8226-d0f33b1235f0"
Optimization = "7f7a1694-90dd-40f0-9382-eb1efda571ba"
OptimizationOptimJL = "36348300-93cb-4f02-beb5-3c3902f8871e"
OptimizationOptimisers = "42dfb2eb-d2b4-4451-abcd-913932933ac1"
Random = "9a3f8284-a2c9-5f02-9a11-845980a1fd5c"
SafeTestsets = "1bc83da4-3b8d-516f-aca4-4fe02f6d838f"
Test = "8dfed614-e22c-5e08-85e1-65c5234f0b40"

[targets]
test = ["SafeTestsets", "Test", "Lux", "Optimization", "OptimizationOptimJL", "OptimizationOptimisers", "NLopt", "Random", "NeuralPDE", "CSDP", "Boltz", "ComponentArrays", "LuxCUDA"]<|MERGE_RESOLUTION|>--- conflicted
+++ resolved
@@ -20,11 +20,8 @@
 ForwardDiff = "0.10"
 JuMP = "1"
 Lux = "1"
-<<<<<<< HEAD
+LuxCore = "1.1.0"
 LuxCUDA = "0.3.3"
-=======
-LuxCore = "1.1.0"
->>>>>>> fd285a3d
 ModelingToolkit = "9.51"
 NLopt = "1"
 NeuralPDE = "5.17"
