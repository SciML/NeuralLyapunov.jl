"""
<<<<<<< HEAD
    RoAAwareDecreaseCondition(check_decrease, rate_metric, strength, rectifier, ρ, out_of_RoA_penalty, check_fixed_point_gradient)
=======
    RoAAwareDecreaseCondition(cond, sigmoid, ρ, out_of_RoA_penalty)
>>>>>>> 6a3280c8

Specifies the form of the Lyapunov decrease condition to be used, training for a region of
attraction estimate of ``\\{ x : V(x) ≤ ρ \\}``.

# Fields
  - `cond::AbstractLyapunovDecreaseCondition`: specifies the loss to be applied when
    ``V(x) ≤ ρ``.
  - `sigmoid::Function`: approximately one when the input is positive and approximately zero
    when the input is negative.
  - `ρ`: the level of the sublevel set forming the estimate of the region of attraction.
  - `out_of_RoA_penalty::Function`: a loss function to be applied penalizing points outside
    the sublevel set forming the region of attraction estimate.

# Training conditions

Inside the region of attraction (i.e., when ``V(x) ≤ ρ``), the loss function specified by
`cond` will be applied. Outside the region of attraction (i.e., when ``V(x) > ρ``), the loss
function specified by `out_of_RoA_penalty` will be applied.

The `sigmoid` function allows for a smooth transition between the ``V(x) ≤ ρ`` case and the
``V(x) > ρ`` case, by combining the different losses into one:

``\\texttt{sigmoid}(ρ - V(x)) (\\text{in-RoA expression}) + \\texttt{sigmoid}(V(x) - ρ) (\\text{out-of-RoA expression}) = 0``.

Note that a hard transition, which only enforces the in-RoA equation when ``V(x) ≤ ρ`` and
the out-of-RoA equation when ``V(x) > ρ`` can be provided by a `sigmoid` which is exactly
one when the input is nonnegative and exactly zero when the input is negative.

If the dynamics truly have a fixed point at ``x_0`` and ``V̇(x)`` is truly the rate of
decrease of ``V(x)`` along the dynamics, then ``V̇(x_0)`` will be ``0`` and there is no need
to train for ``V̇(x_0) = 0``. So, if `check_fixed_point_gradient` is `true`, then training
will also attempt to enforce the local maximality of the fixed point via ``∇V̇(x_0) = 0``.

# Examples:

Asymptotic decrease can be enforced by requiring
    ``V̇(x) ≤ -C \\lVert x - x_0 \\rVert^2``,
for some positive ``C``, which can be represented by a [`LyapunovDecreaseCondition`](@ref)
with

    rate_metric = (V, dVdt) -> dVdt
    strength = (x, x0) -> C * (x - x0) ⋅ (x - x0)

Exponential decrease of rate ``k`` is proven by
    ``V̇(x) ≤ - k V(x)``,
which can be represented by a [`LyapunovDecreaseCondition`](@ref) with

    rate_metric = (V, dVdt) -> dVdt + k * V
    strength = (x, x0) -> 0.0

Enforcing either condition only in the region of attraction and not penalizing any points
outside that region would correspond to

    out_of_RoA_penalty = (V, dVdt, state, fixed_point, ρ) -> 0.0

whereas an example of a penalty that decays farther in state space from the fixed point is

    out_of_RoA_penalty = (V, dVdt, x, x0, ρ) -> 1.0 / ((x - x0) ⋅ (x - x0))

Note that this penalty could also depend on values of ``V`` and ``V̇`` at various points, as
well as ``ρ``.

In any of these cases, the rectified linear unit `rectifier = (t) -> max(zero(t), t)`
exactly represents the inequality, but differentiable approximations of this function may be
employed.

See also: [`AbstractLyapunovDecreaseCondition`](@ref), [`LyapunovDecreaseCondition`](@ref)
"""
struct RoAAwareDecreaseCondition <: AbstractLyapunovDecreaseCondition
    cond::AbstractLyapunovDecreaseCondition
    sigmoid::Function
    ρ::Real
    out_of_RoA_penalty::Function
    check_fixed_point_gradient::Bool
end

check_decrease(cond::RoAAwareDecreaseCondition)::Bool = check_decrease(cond.cond)

function check_maximal_fixed_point(cond::RoAAwareDecreaseCondition)::Bool
    cond.check_fixed_point_gradient
end

function get_decrease_condition(cond::RoAAwareDecreaseCondition)
    if check_decrease(cond)
        in_RoA_penalty = get_decrease_condition(cond.cond)
        return function (V, dVdt, x, fixed_point)
            _V = V(x)
            _V = _V isa AbstractVector ? _V[] : _V
            _V̇ = dVdt(x)
            _V̇ = _V̇ isa AbstractVector ? _V̇[] : _V̇
            return cond.sigmoid(cond.ρ - _V) * in_RoA_penalty(V, dVdt, x, fixed_point) +
                   cond.sigmoid(_V - cond.ρ) *
                   cond.out_of_RoA_penalty(_V, _V̇, x, fixed_point, cond.ρ)
        end
    else
        return nothing
    end
end

"""
    make_RoA_aware(cond; ρ, out_of_RoA_penalty, sigmoid)

Add awareness of the region of attraction (RoA) estimation task to the supplied
[`AbstractLyapunovDecreaseCondition`](@ref).

When estimating the region of attraction using a Lyapunov function, the decrease condition
only needs to be met within a bounded sublevel set ``\\{ x : V(x) ≤ ρ \\}``.
The returned [`RoAAwareDecreaseCondition`](@ref) enforces the decrease condition represented
by `cond` only in that sublevel set.

# Arguments
  - `cond::AbstractLyapunovDecreaseCondition`: specifies the loss to be applied when
  ``V(x) ≤ ρ``.

# Keyword Arguments
  - `ρ`: the target level such that the RoA will be ``\\{ x : V(x) ≤ ρ \\}``, defaults to 1.
  - `out_of_RoA_penalty::Function`: specifies the loss to be applied when ``V(x) > ρ``,
    defaults to no loss.
  - `sigmoid::Function`: approximately one when the input is positive and approximately zero
    when the input is negative, defaults to unit step function.

The loss applied to samples ``x`` such that ``V(x) > ρ`` is
``\\lvert \\texttt{out\\_of\\_RoA\\_penalty}(V(x), V̇(x), x, x_0, ρ) \\rvert^2``.

The `sigmoid` function allows for a smooth transition between the ``V(x) ≤ ρ`` case and the
``V(x) > ρ`` case, by combining the above equations into one:

``\\texttt{sigmoid}(ρ - V(x)) (\\text{in-RoA expression}) + \\texttt{sigmoid}(V(x) - ρ) (\\text{out-of-RoA expression}) = 0``.

Note that a hard transition, which only enforces the in-RoA equation when ``V(x) ≤ ρ`` and
the out-of-RoA equation when ``V(x) > ρ`` can be provided by a `sigmoid` which is exactly
one when the input is nonnegative and exactly zero when the input is negative.
As such, the default value is `sigmoid(t) = t ≥ zero(t)`.

See also: [`RoAAwareDecreaseCondition`](@ref)
"""
function make_RoA_aware(
        cond::AbstractLyapunovDecreaseCondition;
        ρ = 1.0,
        out_of_RoA_penalty = (V, dVdt, state, fixed_point, _ρ) -> 0.0,
        sigmoid = (x) -> x .≥ zero.(x)
)::RoAAwareDecreaseCondition
    RoAAwareDecreaseCondition(
        cond,
        sigmoid,
        ρ,
        out_of_RoA_penalty,
        cond.check_fixed_point_gradient
    )
end<|MERGE_RESOLUTION|>--- conflicted
+++ resolved
@@ -1,9 +1,5 @@
 """
-<<<<<<< HEAD
-    RoAAwareDecreaseCondition(check_decrease, rate_metric, strength, rectifier, ρ, out_of_RoA_penalty, check_fixed_point_gradient)
-=======
-    RoAAwareDecreaseCondition(cond, sigmoid, ρ, out_of_RoA_penalty)
->>>>>>> 6a3280c8
+    RoAAwareDecreaseCondition(cond, sigmoid, ρ, out_of_RoA_penalty, check_fixed_point_gradient)
 
 Specifies the form of the Lyapunov decrease condition to be used, training for a region of
 attraction estimate of ``\\{ x : V(x) ≤ ρ \\}``.
@@ -77,13 +73,12 @@
     sigmoid::Function
     ρ::Real
     out_of_RoA_penalty::Function
-    check_fixed_point_gradient::Bool
 end
 
 check_decrease(cond::RoAAwareDecreaseCondition)::Bool = check_decrease(cond.cond)
 
 function check_maximal_fixed_point(cond::RoAAwareDecreaseCondition)::Bool
-    cond.check_fixed_point_gradient
+    return check_maximal_fixed_point(cond.cond)
 end
 
 function get_decrease_condition(cond::RoAAwareDecreaseCondition)
@@ -150,7 +145,6 @@
         cond,
         sigmoid,
         ρ,
-        out_of_RoA_penalty,
-        cond.check_fixed_point_gradient
+        out_of_RoA_penalty
     )
 end